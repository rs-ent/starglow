--- conflicted
+++ resolved
@@ -96,25 +96,6 @@
 
 - **Multi-chain Support**: Flexible architecture for network migration
 - **Smart Contract Stack**: Solidity + Hardhat with TypeScript type generation
-
-### Private Key Security Architecture
-
-> **Implementation**: Permanently deletes all key fragments from both storage locations upon backup confirmation.
-
-- **Split-Key Storage**: Private keys split into two encrypted fragments stored separately - Database (Part 1) + Vercel Blob (Part 2). Immediate deletion after user backup confirmation.
-
-- **Security Features**
-<<<<<<< HEAD
-  - **Hidden Algorithm**: Encryption method stored in environment variables
-  - **Unique Nonce**: Each fragment encrypted with cryptographically secure random nonce
-  - **Hash Verification**: SHA-256 integrity checks prevent tampering
-  - **Session-Based Access**: Requires active user session for decryption
-=======
-    - **Hidden Algorithm**: Encryption method stored in environment variables
-    - **Unique Nonce**: Each fragment encrypted with cryptographically secure random nonce
-    - **Hash Verification**: SHA-256 integrity checks prevent tampering
-    - **Session-Based Access**: Requires active user session for decryption
->>>>>>> aaeda4d3
 
 ### Token Bound Accounts (TBA)
 
